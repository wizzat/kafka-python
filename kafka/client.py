--- conflicted
+++ resolved
@@ -146,11 +146,7 @@
 
             if failed:
                 failed_payloads += payloads
-<<<<<<< HEAD
                 self.reset_all_metadata()
-=======
-                self.topics_to_brokers = {}  # reset metadata
->>>>>>> ceee715f
                 continue
 
             for response in decoder_fn(response):
@@ -162,7 +158,9 @@
         # Order the accumulated responses by the original key order
         return (acc[k] for k in original_keys) if acc else ()
 
-<<<<<<< HEAD
+    def __repr__(self):
+        return '<KafkaClient client_id=%s>' % (self.client_id)
+
     def _raise_on_response_error(self, resp):
         if resp.error == ErrorMapping.NO_ERROR:
             return
@@ -174,10 +172,6 @@
         raise BrokerResponseError(
             "Request for %s failed with errorcode=%d" %
             (TopicAndPartition(resp.topic, resp.partition), resp.error))
-=======
-    def __repr__(self):
-        return '<KafkaClient client_id=%s>' % (self.client_id)
->>>>>>> ceee715f
 
     #################
     #   Public API  #
