from collections import namedtuple

###############
#   Structs   #
###############

# Request payloads
ProduceRequest = namedtuple("ProduceRequest",
                            ["topic", "partition", "messages"])

FetchRequest = namedtuple("FetchRequest",
                          ["topic", "partition", "offset", "max_bytes"])

OffsetRequest = namedtuple("OffsetRequest",
                           ["topic", "partition", "time", "max_offsets"])

OffsetCommitRequest = namedtuple("OffsetCommitRequest",
                                 ["topic", "partition", "offset", "metadata"])

OffsetFetchRequest = namedtuple("OffsetFetchRequest", ["topic", "partition"])

# Response payloads
ProduceResponse = namedtuple("ProduceResponse",
                             ["topic", "partition", "error", "offset"])

FetchResponse = namedtuple("FetchResponse", ["topic", "partition", "error",
                                             "highwaterMark", "messages"])

OffsetResponse = namedtuple("OffsetResponse",
                            ["topic", "partition", "error", "offsets"])

OffsetCommitResponse = namedtuple("OffsetCommitResponse",
                                  ["topic", "partition", "error"])

OffsetFetchResponse = namedtuple("OffsetFetchResponse",
                                 ["topic", "partition", "offset",
                                  "metadata", "error"])

BrokerMetadata = namedtuple("BrokerMetadata", ["nodeId", "host", "port"])

PartitionMetadata = namedtuple("PartitionMetadata",
                               ["topic", "partition", "leader",
                                "replicas", "isr"])

# Other useful structs
OffsetAndMessage = namedtuple("OffsetAndMessage", ["offset", "message"])
Message = namedtuple("Message", ["magic", "attributes", "key", "value"])
TopicAndPartition = namedtuple("TopicAndPartition", ["topic", "partition"])


ErrorStrings = {
    -1 : 'UNKNOWN',
    0 : 'NO_ERROR',
    1 : 'OFFSET_OUT_OF_RANGE',
    2 : 'INVALID_MESSAGE',
    3 : 'UNKNOWN_TOPIC_OR_PARTITON',
    4 : 'INVALID_FETCH_SIZE',
    5 : 'LEADER_NOT_AVAILABLE',
    6 : 'NOT_LEADER_FOR_PARTITION',
    7 : 'REQUEST_TIMED_OUT',
    8 : 'BROKER_NOT_AVAILABLE',
    9 : 'REPLICA_NOT_AVAILABLE',
<<<<<<< HEAD
    10 : 'MESSAGE_SIZE_TO_LARGE',
=======
    10 : 'MESSAGE_SIZE_TOO_LARGE',
>>>>>>> 9bed11db
    11 : 'STALE_CONTROLLER_EPOCH',
    12 : 'OFFSET_METADATA_TOO_LARGE',
}

class ErrorMapping(object):
    pass

for k, v in ErrorStrings.items():
    setattr(ErrorMapping, v, k)

#################
#   Exceptions  #
#################


class KafkaError(RuntimeError):
    pass


class KafkaUnavailableError(KafkaError):
    pass


class BrokerResponseError(KafkaError):
    pass


class LeaderUnavailableError(KafkaError):
    pass


class PartitionUnavailableError(KafkaError):
    pass


class FailedPayloadsError(KafkaError):
    pass


class ConnectionError(KafkaError):
    pass


class BufferUnderflowError(KafkaError):
    pass


class ChecksumError(KafkaError):
    pass


class ConsumerFetchSizeTooSmall(KafkaError):
    pass


class ConsumerNoMoreData(KafkaError):
    pass<|MERGE_RESOLUTION|>--- conflicted
+++ resolved
@@ -60,11 +60,7 @@
     7 : 'REQUEST_TIMED_OUT',
     8 : 'BROKER_NOT_AVAILABLE',
     9 : 'REPLICA_NOT_AVAILABLE',
-<<<<<<< HEAD
-    10 : 'MESSAGE_SIZE_TO_LARGE',
-=======
     10 : 'MESSAGE_SIZE_TOO_LARGE',
->>>>>>> 9bed11db
     11 : 'STALE_CONTROLLER_EPOCH',
     12 : 'OFFSET_METADATA_TOO_LARGE',
 }
