--- conflicted
+++ resolved
@@ -1,9 +1,5 @@
 __title__ = 'kafka'
-<<<<<<< HEAD
-__version__ = '0.9'
-=======
 __version__ = '0.9.0'
->>>>>>> 96d1a794
 __author__ = 'David Arthur'
 __license__ = 'Apache License 2.0'
 __copyright__ = 'Copyright 2012, David Arthur under Apache License, v2.0'
