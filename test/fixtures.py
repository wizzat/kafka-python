--- conflicted
+++ resolved
@@ -11,36 +11,21 @@
 from .testutil import get_open_port
 
 class Fixture(object):
-<<<<<<< HEAD
-    project_root = os.environ.get('PROJECT_ROOT', os.path.abspath(os.path.join(os.path.dirname(__file__), "..")))
-    scala_version = os.environ.get("SCALA_VERSION", '2.8.0')
-    kafka_root = os.environ.get("KAFKA_ROOT", os.path.join(project_root, "kafka-src"))
-=======
     kafka_version = os.environ.get('KAFKA_VERSION', '0.8.0')
     scala_version = os.environ.get("SCALA_VERSION", '2.8.0')
     project_root = os.environ.get('PROJECT_ROOT', os.path.abspath(os.path.join(os.path.dirname(__file__), "..")))
     kafka_root = os.environ.get("KAFKA_ROOT", os.path.join(project_root, 'servers', kafka_version, "kafka-src"))
->>>>>>> de51104b
     ivy_root = os.environ.get('IVY_ROOT', os.path.expanduser("~/.ivy2/cache"))
 
     @classmethod
     def test_resource(cls, filename):
-<<<<<<< HEAD
-        return os.path.join(cls.project_root, "test", "resources", filename)
-=======
         return os.path.join(cls.project_root, "servers", cls.kafka_version, "resources", filename)
->>>>>>> de51104b
 
     @classmethod
     def test_classpath(cls):
         # ./kafka-src/bin/kafka-run-class.sh is the authority.
         jars = ["."]
 
-<<<<<<< HEAD
-        # assume all dependencies have been packaged into one jar with sbt-assembly's task "assembly-package-dependency"
-        jars.extend(glob.glob(cls.kafka_root + "/core/target/scala-%s/*.jar" % cls.scala_version))
-
-=======
         # 0.8.0 build path, should contain the core jar and a deps jar
         jars.extend(glob.glob(cls.kafka_root + "/core/target/scala-%s/*.jar" % cls.scala_version))
 
@@ -48,7 +33,6 @@
         jars.extend(glob.glob(cls.kafka_root + "/core/build/libs/*.jar"))
         jars.extend(glob.glob(cls.kafka_root + "/core/build/dependant-libs-%s/*.jar" % cls.scala_version))
 
->>>>>>> de51104b
         jars = filter(os.path.exists, map(os.path.abspath, jars))
         return ":".join(jars)
 
