--- conflicted
+++ resolved
@@ -9,7 +9,8 @@
 )
 from kafka.codec import has_snappy
 from kafka.common import (
-    FetchRequest, ProduceRequest, UnknownTopicOrPartitionError
+    FetchRequest, ProduceRequest,
+    UnknownTopicOrPartitionError, LeaderNotAvailableError
 )
 
 from test.fixtures import ZookeeperFixture, KafkaFixture
@@ -165,14 +166,9 @@
         producer = SimpleProducer(self.client)
 
         # At first it doesn't exist
-<<<<<<< HEAD
-        with self.assertRaises(UnknownTopicOrPartitionError):
-            producer.send_messages(new_topic, self.msg("one"))
-=======
         with self.assertRaises((UnknownTopicOrPartitionError,
                                 LeaderNotAvailableError)):
-            resp = producer.send_messages(new_topic, self.msg("one"))
->>>>>>> 0dabb1fb
+            producer.send_messages(new_topic, self.msg("one"))
 
     @kafka_versions("all")
     def test_producer_random_order(self):
