--- conflicted
+++ resolved
@@ -1,17 +1,14 @@
 #!/usr/bin/env python
 import threading, logging, time
 
-<<<<<<< HEAD
 from kafka.client import KafkaClient
-from kafka.consumer import SimpleConsumer
-from kafka.producer import SimpleProducer
 
 class Producer(threading.Thread):
     daemon = True
 
     def run(self):
         client = KafkaClient("localhost", 9092)
-        producer = SimpleProducer(client)
+        producer = client.simple_producer()
 
         while True:
             producer.send_messages('my-topic', "test")
@@ -25,7 +22,7 @@
 
     def run(self):
         client = KafkaClient("localhost", 9092)
-        consumer = SimpleConsumer(client, "test-group", "my-topic")
+        consumer = client.simple_consumer('test-group', 'my-topic')
 
         for message in consumer:
             print(message)
@@ -40,32 +37,10 @@
         t.start()
 
     time.sleep(5)
-=======
-from kafka import Kafka081Client
-
-def produce_example(client):
-    producer = client.simple_producer()
-    producer.send_messages('my-topic', "test")
-
-def consume_example(client):
-    consumer = client.simple_consumer("test-group", "my-topic")
-    for message in consumer:
-        print(message)
-
-def main():
-    client = Kafka081Client("localhost", 9092)
-    produce_example(client)
-    consume_example(client)
->>>>>>> acf6f81e
-
 
 if __name__ == "__main__":
-<<<<<<< HEAD
     logging.basicConfig(
         format='%(asctime)s.%(msecs)s:%(name)s:%(thread)d:%(levelname)s:%(process)d:%(message)s',
         level=logging.DEBUG
         )
-=======
-    logging.basicConfig(level=logging.WARN)
->>>>>>> acf6f81e
     main()