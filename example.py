--- conflicted
+++ resolved
@@ -1,9 +1,5 @@
 #!/usr/bin/env python
 import threading, logging, time
-<<<<<<< HEAD
-
-=======
->>>>>>> a534d8a1
 from kafka.client import Kafka081Client
 
 class Producer(threading.Thread):
